---
title: RAG AI-Agent
emoji: 💬
colorFrom: blue
colorTo: purple
<<<<<<< HEAD
colorGradient: true
=======
>>>>>>> 37bf59b9
sdk: docker
pinned: false
---

<<<<<<< HEAD
=======

>>>>>>> 37bf59b9
# RAG AI-Agent

RAG AI-Agent is a powerful Retrieval-Augmented Generation AI assistant that combines the capabilities of large language models with document-based knowledge retrieval. This application allows users to have conversational interactions with their documents by uploading files (PDF, TXT, DOCX), which are then semantically parsed, indexed, and made available for natural language queries.

The project consists of two main parts: a Python FastAPI backend and a React.js frontend.

## Features

*   **Document Processing**: Upload PDF, TXT, and DOCX documents to provide context for the AI.
*   **Natural Language Queries**: Ask questions in natural language, and the AI will use uploaded documents for accurate, context-aware responses.
*   **Agent Modes**:
    *   **Simple Mode**: Provides direct answers.
    *   **Agent Mode**: Offers advanced reasoning with detailed, step-by-step explanations of the AI's thought process, utilizing tools like a calculator and current time.
*   **Conversation Management**: Easily create new chats, rename them, or delete old ones using intuitive sidebar controls.
*   **Groq Integration**: Configured to use Groq API for fast inference.
*   **Developer Information**: Updated developer contact and social media links.

## Getting Started

Follow these instructions to set up and run the RAG AI-Agent locally.

### Prerequisites

*   Python 3.9+
*   Node.js and npm (or yarn)

### 1. Clone the Repository

```bash
git clone https://github.com/DashMav/AgenticRAG.git
cd AgenticRAG
```

### 2. Backend Setup (Python FastAPI)

1.  **Create a Virtual Environment and Install Dependencies**:
    ```bash
    python -m venv venv
    .\venv\Scripts\activate # On Windows
    # source venv/bin/activate # On macOS/Linux
    pip install -r requirements.txt
    ```

2.  **Set Environment Variables**:
    Create a `.env` file in the root directory of the project (`RAG-AI-Agent/`) and add your Groq API key:
    ```
    GROQ_API_KEY="your_groq_api_key_here"
    ```
    Replace `"your_groq_api_key_here"` with your actual Groq API key.

3.  **Run the Backend Server**:
    ```bash
    uvicorn app:app --reload
    ```
    The backend server will run on `http://127.0.0.1:8000`.

### 3. Frontend Setup (React.js with Vite)

1.  **Navigate to the Frontend Directory**:
    ```bash
    cd agent-frontend
    ```

2.  **Install Dependencies**:
    ```bash
    npm install
    ```

3.  **Set Environment Variables for Frontend**:
    Create a `.env` file in the `agent-frontend/` directory and set the API URL:
    ```
    VITE_API_URL=http://127.0.0.1:8000
    ```

4.  **Run the Frontend Development Server**:
    ```bash
    npm run dev
    ```
    The frontend application will typically run on `http://localhost:5174`.

### 4. Usage

1.  Open your web browser and navigate to `http://localhost:5174`.
2.  Start a new conversation, upload documents, or ask questions to the AI agent.
3.  Explore the "About Developer" section for more information about the creator.

## Deployment

This project is designed for a modern, serverless deployment using Vercel for the frontend and Hugging Face Spaces for the backend, with Pinecone for the vector database. This setup is completely free and does not require a credit card.

### 1. Pinecone Setup (Vector Database)

1.  **Create a Pinecone Account**: Go to [Pinecone](https://www.pinecone.io/) and sign up for a free account.
2.  **Create an Index**:
    *   In the Pinecone dashboard, create a new index.
    *   Set the **Index Name** to `rag-ai-agent` (or a name of your choice).
    *   Set the **Dimension** to `1536` (this is the dimension for OpenAI's embeddings).
    *   Choose a free pod type.
3.  **Get API Key**:
    *   In the Pinecone dashboard, go to "API Keys" and copy your API key.

### 2. Backend Deployment (Hugging Face Spaces)

1.  **Create a Hugging Face Account**: If you don't have one, sign up at [Hugging Face](https://huggingface.co/).
2.  **Create a New Space**:
    *   Go to your Hugging Face profile and click on "New Space".
    *   Select "Docker" as the Space SDK.
    *   Choose a name for your space.
    *   In the "Secrets" section, add the following secrets:
        *   `GROQ_API_KEY`: Your Groq API key.
        *   `PINECONE_API_KEY`: Your Pinecone API key.
        *   `PINECONE_INDEX_NAME`: The name of your Pinecone index (e.g., `rag-ai-agent`).
        *   `OPENAI_API_KEY`: Your OpenAI API key (required for embeddings).
3.  **Push Your Code**:
    *   Hugging Face will provide you with Git commands to push your repository to the Space.
    *   Once you push your code, Hugging Face will build the Docker image and deploy your backend.
    *   You will get a public URL for your backend (e.g., `https://your-space-name.hf.space`).

### 3. Frontend Deployment (Vercel)

1.  **Update the `vercel.json` file**:
    *   In `agent-frontend/vercel.json`, replace `https://your-backend-url.onrender.com` with the actual URL of your deployed backend from Hugging Face Spaces.

2.  **Push the updated `vercel.json` to your GitHub repository.**

3.  **Deploy to Vercel**:
    *   Go to the [Vercel dashboard](https://vercel.com/new).
    *   Import your GitHub repository.
    *   Vercel will automatically detect that it's a Vite project.
    *   Set the **Root Directory** to `agent-frontend`.
    *   Deploy the project.

Vercel will build and deploy your frontend, and the rewrite rule in `vercel.json` will proxy API requests to your backend on Hugging Face Spaces.

## Project Structure

```
RAG-AI-Agent/
├── .gitignore
├── agent.py             # Core AI agent logic, Groq integration
├── app.py               # FastAPI backend application, API endpoints
├── database.py          # Database models and utilities
├── LICENSE              # MIT License
├── README.md            # This file
├── requirements.txt     # Python dependencies
├── vector_database.py   # Vector database operations (ChromaDB)
├── .env                 # Backend environment variables (e.g., GROQ_API_KEY)
├── agent-frontend/
│   ├── .gitignore
│   ├── .env             # Frontend environment variables (e.g., VITE_API_URL)
│   ├── index.html
│   ├── package.json     # Frontend dependencies and scripts
│   ├── vite.config.js
│   ├── public/
│   │   └── images/      # Static assets like AI and user icons
│   └── src/
│       ├── App.jsx      # Main React application component, routing
│       ├── AppClient.jsx # Axios client for API calls
│       ├── components/  # Reusable React components
│       ├── screens/     # Page-level React components (e.g., ChatPage, TwitterErrorPage)
│       └── ...
└── images/              # Project images
```

## License

This project is licensed under the MIT License - see the [LICENSE](LICENSE) file for details.

## Contact

For questions, collaborations, or new projects, feel free to reach out to Kiran S. Hegde at [kiran.s.hegde.05@gmail.com](mailto:kiran.s.hegde.05@gmail.com).<|MERGE_RESOLUTION|>--- conflicted
+++ resolved
@@ -3,18 +3,11 @@
 emoji: 💬
 colorFrom: blue
 colorTo: purple
-<<<<<<< HEAD
-colorGradient: true
-=======
->>>>>>> 37bf59b9
 sdk: docker
 pinned: false
 ---
 
-<<<<<<< HEAD
-=======
 
->>>>>>> 37bf59b9
 # RAG AI-Agent
 
 RAG AI-Agent is a powerful Retrieval-Augmented Generation AI assistant that combines the capabilities of large language models with document-based knowledge retrieval. This application allows users to have conversational interactions with their documents by uploading files (PDF, TXT, DOCX), which are then semantically parsed, indexed, and made available for natural language queries.
